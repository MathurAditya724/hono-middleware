{
  "name": "@hono/mcp",
  "version": "0.1.1",
  "description": "MCP Middleware for Hono",
  "type": "module",
  "module": "dist/index.js",
  "types": "dist/index.d.ts",
  "files": [
    "dist"
  ],
  "scripts": {
    "build": "tsup ./src/index.ts",
    "prepack": "yarn build",
    "publint": "attw --pack && publint",
    "typecheck": "tsc -b tsconfig.json",
    "test": "vitest"
  },
  "exports": {
    "import": {
      "types": "./dist/index.d.ts",
      "default": "./dist/index.js"
    },
    "require": {
      "types": "./dist/index.d.cts",
      "default": "./dist/index.cjs"
    }
  },
  "license": "MIT",
  "publishConfig": {
    "registry": "https://registry.npmjs.org",
    "access": "public"
  },
  "repository": {
    "type": "git",
    "url": "git+https://github.com/honojs/middleware.git",
    "directory": "packages/mcp"
  },
  "homepage": "https://github.com/honojs/middleware",
  "peerDependencies": {
    "@modelcontextprotocol/sdk": "^1.17.3",
    "hono": "*",
    "hono-rate-limiter": "^0.4.2",
    "pkce-challenge": "^5.0.0"
  },
  "devDependencies": {
    "@arethetypeswrong/cli": "^0.17.4",
<<<<<<< HEAD
    "@modelcontextprotocol/sdk": "^1.16.0",
    "@types/node": "^24.2.1",
=======
    "@modelcontextprotocol/sdk": "^1.17.1",
>>>>>>> bd6aad35
    "hono": "^4.8.4",
    "hono-rate-limiter": "^0.4.2",
    "pkce-challenge": "^5.0.0",
    "publint": "^0.3.9",
    "tsup": "^8.4.0",
    "typescript": "^5.8.2",
    "vitest": "^3.2.4",
    "zod": "^3.25.34"
  }
}<|MERGE_RESOLUTION|>--- conflicted
+++ resolved
@@ -44,12 +44,8 @@
   },
   "devDependencies": {
     "@arethetypeswrong/cli": "^0.17.4",
-<<<<<<< HEAD
-    "@modelcontextprotocol/sdk": "^1.16.0",
+    "@modelcontextprotocol/sdk": "^1.17.1",
     "@types/node": "^24.2.1",
-=======
-    "@modelcontextprotocol/sdk": "^1.17.1",
->>>>>>> bd6aad35
     "hono": "^4.8.4",
     "hono-rate-limiter": "^0.4.2",
     "pkce-challenge": "^5.0.0",
