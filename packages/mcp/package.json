--- conflicted
+++ resolved
@@ -37,15 +37,6 @@
   },
   "homepage": "https://github.com/honojs/middleware",
   "peerDependencies": {
-<<<<<<< HEAD
-    "@modelcontextprotocol/sdk": "^1.17.2",
-    "hono": ">=4.0.0"
-  },
-  "devDependencies": {
-    "@arethetypeswrong/cli": "^0.17.4",
-    "@modelcontextprotocol/sdk": "^1.17.2",
-    "hono": "^4.8.4",
-=======
     "@modelcontextprotocol/sdk": "^1.12.0",
     "hono": "*",
     "hono-rate-limiter": "^0.4.2"
@@ -60,7 +51,6 @@
     "@modelcontextprotocol/sdk": "^1.16.0",
     "@types/node": "^24.2.1",
     "hono-rate-limiter": "^0.4.2",
->>>>>>> 86e3537d
     "publint": "^0.3.9",
     "tsup": "^8.4.0",
     "typescript": "^5.8.2",
