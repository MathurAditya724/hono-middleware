<<<<<<< HEAD
export { StreamableHTTPTransport } from './streamable-http'
export { SSEServerTransport } from './sse'
export { streamSSE } from './streaming'
export * from './auth'
=======
/**
 * @module
 * MCP HTTP Streaming Helper for Hono.
 */
import type { AuthInfo } from '@modelcontextprotocol/sdk/server/auth/types.js'
import type {
  EventStore,
  StreamableHTTPServerTransportOptions,
} from '@modelcontextprotocol/sdk/server/streamableHttp.js'
import type { Transport } from '@modelcontextprotocol/sdk/shared/transport.js'
import {
  isInitializeRequest,
  isJSONRPCError,
  isJSONRPCRequest,
  isJSONRPCResponse,
  JSONRPCMessageSchema,
} from '@modelcontextprotocol/sdk/types.js'
import type { JSONRPCMessage, RequestId } from '@modelcontextprotocol/sdk/types.js'
import type { Context } from 'hono'
import { HTTPException } from 'hono/http-exception'
import type { SSEStreamingApi } from 'hono/streaming'
import { streamSSE } from './streaming'

export class StreamableHTTPTransport implements Transport {
  #started = false
  #initialized = false
  #onsessioninitialized?: (sessionId: string) => void
  #sessionIdGenerator?: () => string
  #eventStore?: EventStore
  #enableJsonResponse = false
  #standaloneSseStreamId = '_GET_stream'
  #streamMapping = new Map<
    string,
    {
      ctx: {
        header: (name: string, value: string) => void
        json?: (data: unknown) => void
      }
      stream?: SSEStreamingApi
      cleanup: () => void
    }
  >()
  #requestToStreamMapping = new Map<RequestId, string>()
  #requestResponseMap = new Map<RequestId, JSONRPCMessage>()

  sessionId?: string | undefined
  onclose?: () => void
  onerror?: (error: Error) => void
  onmessage?: (message: JSONRPCMessage, extra?: { authInfo?: AuthInfo }) => void

  constructor(options?: StreamableHTTPServerTransportOptions) {
    this.#sessionIdGenerator = options?.sessionIdGenerator
    this.#enableJsonResponse = options?.enableJsonResponse ?? false
    this.#eventStore = options?.eventStore
    this.#onsessioninitialized = options?.onsessioninitialized
  }

  /**
   * Starts the transport. This is required by the Transport interface but is a no-op
   * for the Streamable HTTP transport as connections are managed per-request.
   */
  async start(): Promise<void> {
    if (this.#started) {
      throw new Error('Transport already started')
    }
    this.#started = true
  }

  /**
   * Handles an incoming HTTP request, whether GET or POST
   */
  async handleRequest(ctx: Context, parsedBody?: unknown): Promise<Response | undefined> {
    switch (ctx.req.method) {
      case 'GET':
        return this.handleGetRequest(ctx)
      case 'POST':
        return this.handlePostRequest(ctx, parsedBody)
      case 'DELETE':
        return this.handleDeleteRequest(ctx)
      default:
        return this.handleUnsupportedRequest(ctx)
    }
  }

  /**
   * Handles GET requests for SSE stream
   */
  private async handleGetRequest(ctx: Context) {
    try {
      // The client MUST include an Accept header, listing text/event-stream as a supported content type.
      const acceptHeader = ctx.req.header('Accept')
      if (!acceptHeader?.includes('text/event-stream')) {
        throw new HTTPException(406, {
          res: Response.json({
            jsonrpc: '2.0',
            error: {
              code: -32000,
              message: 'Not Acceptable: Client must accept text/event-stream',
            },
            id: null,
          }),
        })
      }

      // If an Mcp-Session-Id is returned by the server during initialization,
      // clients using the Streamable HTTP transport MUST include it
      // in the Mcp-Session-Id header on all of their subsequent HTTP requests.
      this.validateSession(ctx)

      // After initialization, always include the session ID if we have one
      if (this.sessionId !== undefined) {
        ctx.header('mcp-session-id', this.sessionId)
      }

      let streamId: string | ((stream: SSEStreamingApi) => Promise<string>) =
        this.#standaloneSseStreamId

      // Handle resumability: check for Last-Event-ID header
      if (this.#eventStore) {
        const lastEventId = ctx.req.header('last-event-id')
        if (lastEventId) {
          streamId = (stream) =>
            this.#eventStore!.replayEventsAfter(lastEventId, {
              send: async (eventId: string, message: JSONRPCMessage) => {
                try {
                  await stream.writeSSE({
                    id: eventId,
                    event: 'message',
                    data: JSON.stringify(message),
                  })
                } catch {
                  this.onerror?.(new Error('Failed replay events'))
                  throw new HTTPException(500, {
                    message: 'Failed replay events',
                  })
                }
              },
            })
        }
      }

      // Check if there's already an active standalone SSE stream for this session
      if (typeof streamId === 'string' && this.#streamMapping.get(streamId) !== undefined) {
        // Only one GET SSE stream is allowed per session
        throw new HTTPException(409, {
          res: Response.json({
            jsonrpc: '2.0',
            error: {
              code: -32000,
              message: 'Conflict: Only one SSE stream is allowed per session',
            },
            id: null,
          }),
        })
      }

      return streamSSE(ctx, async (stream) => {
        const resolvedStreamId = typeof streamId === 'string' ? streamId : await streamId(stream)

        // Keep connection alive
        const keepAlive = setInterval(() => {
          if (!stream.closed) {
            stream.writeSSE({ data: '', event: 'ping' }).catch(() => {
              stream.abort()
            })
          }
        }, 30000)

        // Assign the response to the standalone SSE stream
        this.#streamMapping.set(resolvedStreamId, {
          ctx: { header: ctx.header },
          stream,
          cleanup: () => {
            clearInterval(keepAlive)
            this.#streamMapping.delete(resolvedStreamId)
          },
        })

        // hold the callback else streamSSE will close the stream
        await new Promise<void>((resolve) => {
          // Set up close handler for client disconnects
          stream.onAbort(() => {
            this.#streamMapping.get(resolvedStreamId)?.cleanup()
            resolve()
          })
        })
      })
    } catch (error) {
      if (error instanceof HTTPException) {
        throw error
      }

      this.onerror?.(error as Error)

      // return JSON-RPC formatted error
      throw new HTTPException(400, {
        res: Response.json({
          jsonrpc: '2.0',
          error: {
            code: -32700,
            message: 'Parse error',
            data: String(error),
          },
          id: null,
        }),
      })
    }
  }

  /**
   * Handles POST requests containing JSON-RPC messages
   */
  private async handlePostRequest(ctx: Context, parsedBody?: unknown) {
    try {
      // Validate the Accept header
      const acceptHeader = ctx.req.header('Accept')
      // The client MUST include an Accept header, listing both application/json and text/event-stream as supported content types.
      if (
        !acceptHeader?.includes('application/json') ||
        !acceptHeader.includes('text/event-stream')
      ) {
        throw new HTTPException(406, {
          res: Response.json({
            jsonrpc: '2.0',
            error: {
              code: -32000,
              message:
                'Not Acceptable: Client must accept both application/json and text/event-stream',
            },
            id: null,
          }),
        })
      }

      const ct = ctx.req.header('Content-Type')
      if (!ct?.includes('application/json')) {
        throw new HTTPException(415, {
          res: Response.json({
            jsonrpc: '2.0',
            error: {
              code: -32000,
              message: 'Unsupported Media Type: Content-Type must be application/json',
            },
            id: null,
          }),
        })
      }

      const authInfo: AuthInfo | undefined = ctx.get('auth')

      let rawMessage = parsedBody
      if (rawMessage === undefined) {
        rawMessage = await ctx.req.json()
      }

      let messages: JSONRPCMessage[]

      // handle batch and single messages
      if (Array.isArray(rawMessage)) {
        messages = rawMessage.map((msg) => JSONRPCMessageSchema.parse(msg))
      } else {
        messages = [JSONRPCMessageSchema.parse(rawMessage)]
      }

      // Check if this is an initialization request
      // https://spec.modelcontextprotocol.io/specification/2025-03-26/basic/lifecycle/
      const isInitializationRequest = messages.some(isInitializeRequest)
      if (isInitializationRequest) {
        // If it's a server with session management and the session ID is already set we should reject the request
        // to avoid re-initialization.
        if (this.#initialized && this.sessionId !== undefined) {
          throw new HTTPException(400, {
            res: Response.json({
              jsonrpc: '2.0',
              error: {
                code: -32600,
                message: 'Invalid Request: Server already initialized',
              },
              id: null,
            }),
          })
        }

        if (messages.length > 1) {
          throw new HTTPException(400, {
            res: Response.json({
              jsonrpc: '2.0',
              error: {
                code: -32600,
                message: 'Invalid Request: Only one initialization request is allowed',
              },
              id: null,
            }),
          })
        }
        this.sessionId = this.#sessionIdGenerator?.()
        this.#initialized = true

        // If we have a session ID and an onsessioninitialized handler, call it immediately
        // This is needed in cases where the server needs to keep track of multiple sessions
        if (this.sessionId && this.#onsessioninitialized) {
          this.#onsessioninitialized(this.sessionId)
        }
      }

      // If an Mcp-Session-Id is returned by the server during initialization,
      // clients using the Streamable HTTP transport MUST include it
      // in the Mcp-Session-Id header on all of their subsequent HTTP requests.
      if (!isInitializationRequest) {
        this.validateSession(ctx)
      }

      // check if it contains requests
      const hasRequests = messages.some(isJSONRPCRequest)

      if (!hasRequests) {
        // handle each message
        for (const message of messages) {
          this.onmessage?.(message, { authInfo })
        }

        // if it only contains notifications or responses, return 202
        return ctx.body(null, 202)
      }

      if (hasRequests) {
        // The default behavior is to use SSE streaming
        // but in some cases server will return JSON responses
        const streamId = crypto.randomUUID()

        if (!this.#enableJsonResponse && this.sessionId !== undefined) {
          ctx.header('mcp-session-id', this.sessionId)
        }

        if (this.#enableJsonResponse) {
          // Store the response for this request to send messages back through this connection
          // We need to track by request ID to maintain the connection
          const result = await new Promise<Response>((resolve) => {
            for (const message of messages) {
              if (isJSONRPCRequest(message)) {
                this.#streamMapping.set(streamId, {
                  ctx: {
                    header: ctx.header,
                    json: (data: unknown) => {
                      resolve(ctx.json(data as JSONRPCMessage))
                    },
                  },
                  cleanup: () => {
                    this.#streamMapping.delete(streamId)
                  },
                })
                this.#requestToStreamMapping.set(message.id, streamId)
              }
            }

            // handle each message
            for (const message of messages) {
              this.onmessage?.(message, { authInfo })
            }
          })

          return result
        }

        return streamSSE(ctx, async (stream) => {
          // Store the response for this request to send messages back through this connection
          // We need to track by request ID to maintain the connection
          for (const message of messages) {
            if (isJSONRPCRequest(message)) {
              this.#streamMapping.set(streamId, {
                ctx: { header: ctx.header },
                stream,
                cleanup: () => {
                  this.#streamMapping.delete(streamId)
                },
              })
              this.#requestToStreamMapping.set(message.id, streamId)
            }
          }

          // handle each message
          for (const message of messages) {
            this.onmessage?.(message, { authInfo })
          }
          // The server SHOULD NOT close the SSE stream before sending all JSON-RPC responses
          // This will be handled by the send() method when responses are ready

          // hold the callback else streamSSE will close the stream
          await new Promise<void>((resolve) => {
            // Set up close handler for client disconnects
            stream.onAbort(() => {
              this.#streamMapping.get(streamId)?.cleanup()
              resolve()
            })
          })
        })
      }
    } catch (error) {
      if (error instanceof HTTPException) {
        throw error
      }

      this.onerror?.(error as Error)

      // return JSON-RPC formatted error
      throw new HTTPException(400, {
        res: Response.json({
          jsonrpc: '2.0',
          error: {
            code: -32700,
            message: 'Parse error',
            data: String(error),
          },
          id: null,
        }),
      })
    }
  }

  /**
   * Handles DELETE requests to terminate sessions
   */
  private async handleDeleteRequest(ctx: Context) {
    this.validateSession(ctx)

    await this.close()

    return ctx.body(null, 200)
  }

  /**
   * Handles unsupported requests (PUT, PATCH, etc.)
   */
  private handleUnsupportedRequest(ctx: Context) {
    return ctx.json(
      {
        jsonrpc: '2.0',
        error: {
          code: -32000,
          message: 'Method not allowed.',
        },
        id: null,
      },
      {
        status: 405,
        headers: {
          Allow: 'GET, POST, DELETE',
        },
      }
    )
  }

  /**
   * Validates session ID for non-initialization requests
   * Returns true if the session is valid, false otherwise
   */
  private validateSession(ctx: Context): boolean {
    if (this.#sessionIdGenerator === undefined) {
      // If the sessionIdGenerator ID is not set, the session management is disabled
      // and we don't need to validate the session ID
      return true
    }
    if (!this.#initialized) {
      // If the server has not been initialized yet, reject all requests
      throw new HTTPException(400, {
        res: Response.json({
          jsonrpc: '2.0',
          error: {
            code: -32000,
            message: 'Bad Request: Server not initialized',
          },
          id: null,
        }),
      })
    }

    const sessionId = ctx.req.header('mcp-session-id')

    if (!sessionId) {
      // Non-initialization requests without a session ID should return 400 Bad Request
      throw new HTTPException(400, {
        res: Response.json({
          jsonrpc: '2.0',
          error: {
            code: -32000,
            message: 'Bad Request: Mcp-Session-Id header is required',
          },
          id: null,
        }),
      })
    }

    if (Array.isArray(sessionId)) {
      throw new HTTPException(400, {
        res: Response.json({
          jsonrpc: '2.0',
          error: {
            code: -32000,
            message: 'Bad Request: Mcp-Session-Id header must be a single value',
          },
          id: null,
        }),
      })
    }

    if (sessionId !== this.sessionId) {
      // Reject requests with invalid session ID with 404 Not Found
      throw new HTTPException(404, {
        res: Response.json({
          jsonrpc: '2.0',
          error: {
            code: -32001,
            message: 'Session not found',
          },
          id: null,
        }),
      })
    }

    return true
  }

  async close(): Promise<void> {
    // Close all SSE connections

    for (const { stream } of this.#streamMapping.values()) {
      stream?.abort()
    }

    this.#streamMapping.clear()

    // Clear any pending responses
    this.#requestResponseMap.clear()
    this.onclose?.()
  }

  async send(message: JSONRPCMessage, options?: { relatedRequestId?: RequestId }): Promise<void> {
    let requestId = options?.relatedRequestId
    if (isJSONRPCResponse(message) || isJSONRPCError(message)) {
      // If the message is a response, use the request ID from the message
      requestId = message.id
    }

    // Check if this message should be sent on the standalone SSE stream (no request ID)
    // Ignore notifications from tools (which have relatedRequestId set)
    // Those will be sent via dedicated response SSE streams
    if (requestId === undefined) {
      // For standalone SSE streams, we can only send requests and notifications
      if (isJSONRPCResponse(message) || isJSONRPCError(message)) {
        throw new Error(
          'Cannot send a response on a standalone SSE stream unless resuming a previous client request'
        )
      }
      const standaloneSse = this.#streamMapping.get(this.#standaloneSseStreamId)

      if (standaloneSse === undefined) {
        // The spec says the server MAY send messages on the stream, so it's ok to discard if no stream
        return
      }

      // Generate and store event ID if event store is provided
      let eventId: string | undefined
      if (this.#eventStore) {
        // Stores the event and gets the generated event ID
        eventId = await this.#eventStore.storeEvent(this.#standaloneSseStreamId, message)
      }

      // Send the message to the standalone SSE stream
      return standaloneSse.stream?.writeSSE({
        id: eventId,
        event: 'message',
        data: JSON.stringify(message),
      })
    }

    // Get the response for this request
    const streamId = this.#requestToStreamMapping.get(requestId)
    const response = this.#streamMapping.get(streamId!)
    if (!streamId) {
      throw new Error(`No connection established for request ID: ${String(requestId)}`)
    }

    if (!this.#enableJsonResponse) {
      // For SSE responses, generate event ID if event store is provided
      let eventId: string | undefined

      if (this.#eventStore) {
        eventId = await this.#eventStore.storeEvent(streamId, message)
      }

      if (response) {
        // Write the event to the response stream
        await response.stream?.writeSSE({
          id: eventId,
          event: 'message',
          data: JSON.stringify(message),
        })
      }
    }

    if (isJSONRPCResponse(message) || isJSONRPCError(message)) {
      this.#requestResponseMap.set(requestId, message)
      const relatedIds = Array.from(this.#requestToStreamMapping.entries())
        .filter(([, streamId]) => this.#streamMapping.get(streamId) === response)
        .map(([id]) => id)

      // Check if we have responses for all requests using this connection
      const allResponsesReady = relatedIds.every((id) => this.#requestResponseMap.has(id))

      if (allResponsesReady) {
        if (!response) {
          throw new Error(`No connection established for request ID: ${String(requestId)}`)
        }
        if (this.#enableJsonResponse) {
          // All responses ready, send as JSON
          if (this.sessionId !== undefined) {
            response.ctx.header('mcp-session-id', this.sessionId)
          }

          const responses = relatedIds.map((id) => this.#requestResponseMap.get(id)!)

          response.ctx.json?.(responses.length === 1 ? responses[0] : responses)
          return
        } else {
          response.stream?.abort()
        }
        // Clean up
        for (const id of relatedIds) {
          this.#requestResponseMap.delete(id)
          this.#requestToStreamMapping.delete(id)
        }
      }
    }
  }
}
>>>>>>> bd6aad35
<|MERGE_RESOLUTION|>--- conflicted
+++ resolved
@@ -1,642 +1,4 @@
-<<<<<<< HEAD
 export { StreamableHTTPTransport } from './streamable-http'
 export { SSEServerTransport } from './sse'
 export { streamSSE } from './streaming'
-export * from './auth'
-=======
-/**
- * @module
- * MCP HTTP Streaming Helper for Hono.
- */
-import type { AuthInfo } from '@modelcontextprotocol/sdk/server/auth/types.js'
-import type {
-  EventStore,
-  StreamableHTTPServerTransportOptions,
-} from '@modelcontextprotocol/sdk/server/streamableHttp.js'
-import type { Transport } from '@modelcontextprotocol/sdk/shared/transport.js'
-import {
-  isInitializeRequest,
-  isJSONRPCError,
-  isJSONRPCRequest,
-  isJSONRPCResponse,
-  JSONRPCMessageSchema,
-} from '@modelcontextprotocol/sdk/types.js'
-import type { JSONRPCMessage, RequestId } from '@modelcontextprotocol/sdk/types.js'
-import type { Context } from 'hono'
-import { HTTPException } from 'hono/http-exception'
-import type { SSEStreamingApi } from 'hono/streaming'
-import { streamSSE } from './streaming'
-
-export class StreamableHTTPTransport implements Transport {
-  #started = false
-  #initialized = false
-  #onsessioninitialized?: (sessionId: string) => void
-  #sessionIdGenerator?: () => string
-  #eventStore?: EventStore
-  #enableJsonResponse = false
-  #standaloneSseStreamId = '_GET_stream'
-  #streamMapping = new Map<
-    string,
-    {
-      ctx: {
-        header: (name: string, value: string) => void
-        json?: (data: unknown) => void
-      }
-      stream?: SSEStreamingApi
-      cleanup: () => void
-    }
-  >()
-  #requestToStreamMapping = new Map<RequestId, string>()
-  #requestResponseMap = new Map<RequestId, JSONRPCMessage>()
-
-  sessionId?: string | undefined
-  onclose?: () => void
-  onerror?: (error: Error) => void
-  onmessage?: (message: JSONRPCMessage, extra?: { authInfo?: AuthInfo }) => void
-
-  constructor(options?: StreamableHTTPServerTransportOptions) {
-    this.#sessionIdGenerator = options?.sessionIdGenerator
-    this.#enableJsonResponse = options?.enableJsonResponse ?? false
-    this.#eventStore = options?.eventStore
-    this.#onsessioninitialized = options?.onsessioninitialized
-  }
-
-  /**
-   * Starts the transport. This is required by the Transport interface but is a no-op
-   * for the Streamable HTTP transport as connections are managed per-request.
-   */
-  async start(): Promise<void> {
-    if (this.#started) {
-      throw new Error('Transport already started')
-    }
-    this.#started = true
-  }
-
-  /**
-   * Handles an incoming HTTP request, whether GET or POST
-   */
-  async handleRequest(ctx: Context, parsedBody?: unknown): Promise<Response | undefined> {
-    switch (ctx.req.method) {
-      case 'GET':
-        return this.handleGetRequest(ctx)
-      case 'POST':
-        return this.handlePostRequest(ctx, parsedBody)
-      case 'DELETE':
-        return this.handleDeleteRequest(ctx)
-      default:
-        return this.handleUnsupportedRequest(ctx)
-    }
-  }
-
-  /**
-   * Handles GET requests for SSE stream
-   */
-  private async handleGetRequest(ctx: Context) {
-    try {
-      // The client MUST include an Accept header, listing text/event-stream as a supported content type.
-      const acceptHeader = ctx.req.header('Accept')
-      if (!acceptHeader?.includes('text/event-stream')) {
-        throw new HTTPException(406, {
-          res: Response.json({
-            jsonrpc: '2.0',
-            error: {
-              code: -32000,
-              message: 'Not Acceptable: Client must accept text/event-stream',
-            },
-            id: null,
-          }),
-        })
-      }
-
-      // If an Mcp-Session-Id is returned by the server during initialization,
-      // clients using the Streamable HTTP transport MUST include it
-      // in the Mcp-Session-Id header on all of their subsequent HTTP requests.
-      this.validateSession(ctx)
-
-      // After initialization, always include the session ID if we have one
-      if (this.sessionId !== undefined) {
-        ctx.header('mcp-session-id', this.sessionId)
-      }
-
-      let streamId: string | ((stream: SSEStreamingApi) => Promise<string>) =
-        this.#standaloneSseStreamId
-
-      // Handle resumability: check for Last-Event-ID header
-      if (this.#eventStore) {
-        const lastEventId = ctx.req.header('last-event-id')
-        if (lastEventId) {
-          streamId = (stream) =>
-            this.#eventStore!.replayEventsAfter(lastEventId, {
-              send: async (eventId: string, message: JSONRPCMessage) => {
-                try {
-                  await stream.writeSSE({
-                    id: eventId,
-                    event: 'message',
-                    data: JSON.stringify(message),
-                  })
-                } catch {
-                  this.onerror?.(new Error('Failed replay events'))
-                  throw new HTTPException(500, {
-                    message: 'Failed replay events',
-                  })
-                }
-              },
-            })
-        }
-      }
-
-      // Check if there's already an active standalone SSE stream for this session
-      if (typeof streamId === 'string' && this.#streamMapping.get(streamId) !== undefined) {
-        // Only one GET SSE stream is allowed per session
-        throw new HTTPException(409, {
-          res: Response.json({
-            jsonrpc: '2.0',
-            error: {
-              code: -32000,
-              message: 'Conflict: Only one SSE stream is allowed per session',
-            },
-            id: null,
-          }),
-        })
-      }
-
-      return streamSSE(ctx, async (stream) => {
-        const resolvedStreamId = typeof streamId === 'string' ? streamId : await streamId(stream)
-
-        // Keep connection alive
-        const keepAlive = setInterval(() => {
-          if (!stream.closed) {
-            stream.writeSSE({ data: '', event: 'ping' }).catch(() => {
-              stream.abort()
-            })
-          }
-        }, 30000)
-
-        // Assign the response to the standalone SSE stream
-        this.#streamMapping.set(resolvedStreamId, {
-          ctx: { header: ctx.header },
-          stream,
-          cleanup: () => {
-            clearInterval(keepAlive)
-            this.#streamMapping.delete(resolvedStreamId)
-          },
-        })
-
-        // hold the callback else streamSSE will close the stream
-        await new Promise<void>((resolve) => {
-          // Set up close handler for client disconnects
-          stream.onAbort(() => {
-            this.#streamMapping.get(resolvedStreamId)?.cleanup()
-            resolve()
-          })
-        })
-      })
-    } catch (error) {
-      if (error instanceof HTTPException) {
-        throw error
-      }
-
-      this.onerror?.(error as Error)
-
-      // return JSON-RPC formatted error
-      throw new HTTPException(400, {
-        res: Response.json({
-          jsonrpc: '2.0',
-          error: {
-            code: -32700,
-            message: 'Parse error',
-            data: String(error),
-          },
-          id: null,
-        }),
-      })
-    }
-  }
-
-  /**
-   * Handles POST requests containing JSON-RPC messages
-   */
-  private async handlePostRequest(ctx: Context, parsedBody?: unknown) {
-    try {
-      // Validate the Accept header
-      const acceptHeader = ctx.req.header('Accept')
-      // The client MUST include an Accept header, listing both application/json and text/event-stream as supported content types.
-      if (
-        !acceptHeader?.includes('application/json') ||
-        !acceptHeader.includes('text/event-stream')
-      ) {
-        throw new HTTPException(406, {
-          res: Response.json({
-            jsonrpc: '2.0',
-            error: {
-              code: -32000,
-              message:
-                'Not Acceptable: Client must accept both application/json and text/event-stream',
-            },
-            id: null,
-          }),
-        })
-      }
-
-      const ct = ctx.req.header('Content-Type')
-      if (!ct?.includes('application/json')) {
-        throw new HTTPException(415, {
-          res: Response.json({
-            jsonrpc: '2.0',
-            error: {
-              code: -32000,
-              message: 'Unsupported Media Type: Content-Type must be application/json',
-            },
-            id: null,
-          }),
-        })
-      }
-
-      const authInfo: AuthInfo | undefined = ctx.get('auth')
-
-      let rawMessage = parsedBody
-      if (rawMessage === undefined) {
-        rawMessage = await ctx.req.json()
-      }
-
-      let messages: JSONRPCMessage[]
-
-      // handle batch and single messages
-      if (Array.isArray(rawMessage)) {
-        messages = rawMessage.map((msg) => JSONRPCMessageSchema.parse(msg))
-      } else {
-        messages = [JSONRPCMessageSchema.parse(rawMessage)]
-      }
-
-      // Check if this is an initialization request
-      // https://spec.modelcontextprotocol.io/specification/2025-03-26/basic/lifecycle/
-      const isInitializationRequest = messages.some(isInitializeRequest)
-      if (isInitializationRequest) {
-        // If it's a server with session management and the session ID is already set we should reject the request
-        // to avoid re-initialization.
-        if (this.#initialized && this.sessionId !== undefined) {
-          throw new HTTPException(400, {
-            res: Response.json({
-              jsonrpc: '2.0',
-              error: {
-                code: -32600,
-                message: 'Invalid Request: Server already initialized',
-              },
-              id: null,
-            }),
-          })
-        }
-
-        if (messages.length > 1) {
-          throw new HTTPException(400, {
-            res: Response.json({
-              jsonrpc: '2.0',
-              error: {
-                code: -32600,
-                message: 'Invalid Request: Only one initialization request is allowed',
-              },
-              id: null,
-            }),
-          })
-        }
-        this.sessionId = this.#sessionIdGenerator?.()
-        this.#initialized = true
-
-        // If we have a session ID and an onsessioninitialized handler, call it immediately
-        // This is needed in cases where the server needs to keep track of multiple sessions
-        if (this.sessionId && this.#onsessioninitialized) {
-          this.#onsessioninitialized(this.sessionId)
-        }
-      }
-
-      // If an Mcp-Session-Id is returned by the server during initialization,
-      // clients using the Streamable HTTP transport MUST include it
-      // in the Mcp-Session-Id header on all of their subsequent HTTP requests.
-      if (!isInitializationRequest) {
-        this.validateSession(ctx)
-      }
-
-      // check if it contains requests
-      const hasRequests = messages.some(isJSONRPCRequest)
-
-      if (!hasRequests) {
-        // handle each message
-        for (const message of messages) {
-          this.onmessage?.(message, { authInfo })
-        }
-
-        // if it only contains notifications or responses, return 202
-        return ctx.body(null, 202)
-      }
-
-      if (hasRequests) {
-        // The default behavior is to use SSE streaming
-        // but in some cases server will return JSON responses
-        const streamId = crypto.randomUUID()
-
-        if (!this.#enableJsonResponse && this.sessionId !== undefined) {
-          ctx.header('mcp-session-id', this.sessionId)
-        }
-
-        if (this.#enableJsonResponse) {
-          // Store the response for this request to send messages back through this connection
-          // We need to track by request ID to maintain the connection
-          const result = await new Promise<Response>((resolve) => {
-            for (const message of messages) {
-              if (isJSONRPCRequest(message)) {
-                this.#streamMapping.set(streamId, {
-                  ctx: {
-                    header: ctx.header,
-                    json: (data: unknown) => {
-                      resolve(ctx.json(data as JSONRPCMessage))
-                    },
-                  },
-                  cleanup: () => {
-                    this.#streamMapping.delete(streamId)
-                  },
-                })
-                this.#requestToStreamMapping.set(message.id, streamId)
-              }
-            }
-
-            // handle each message
-            for (const message of messages) {
-              this.onmessage?.(message, { authInfo })
-            }
-          })
-
-          return result
-        }
-
-        return streamSSE(ctx, async (stream) => {
-          // Store the response for this request to send messages back through this connection
-          // We need to track by request ID to maintain the connection
-          for (const message of messages) {
-            if (isJSONRPCRequest(message)) {
-              this.#streamMapping.set(streamId, {
-                ctx: { header: ctx.header },
-                stream,
-                cleanup: () => {
-                  this.#streamMapping.delete(streamId)
-                },
-              })
-              this.#requestToStreamMapping.set(message.id, streamId)
-            }
-          }
-
-          // handle each message
-          for (const message of messages) {
-            this.onmessage?.(message, { authInfo })
-          }
-          // The server SHOULD NOT close the SSE stream before sending all JSON-RPC responses
-          // This will be handled by the send() method when responses are ready
-
-          // hold the callback else streamSSE will close the stream
-          await new Promise<void>((resolve) => {
-            // Set up close handler for client disconnects
-            stream.onAbort(() => {
-              this.#streamMapping.get(streamId)?.cleanup()
-              resolve()
-            })
-          })
-        })
-      }
-    } catch (error) {
-      if (error instanceof HTTPException) {
-        throw error
-      }
-
-      this.onerror?.(error as Error)
-
-      // return JSON-RPC formatted error
-      throw new HTTPException(400, {
-        res: Response.json({
-          jsonrpc: '2.0',
-          error: {
-            code: -32700,
-            message: 'Parse error',
-            data: String(error),
-          },
-          id: null,
-        }),
-      })
-    }
-  }
-
-  /**
-   * Handles DELETE requests to terminate sessions
-   */
-  private async handleDeleteRequest(ctx: Context) {
-    this.validateSession(ctx)
-
-    await this.close()
-
-    return ctx.body(null, 200)
-  }
-
-  /**
-   * Handles unsupported requests (PUT, PATCH, etc.)
-   */
-  private handleUnsupportedRequest(ctx: Context) {
-    return ctx.json(
-      {
-        jsonrpc: '2.0',
-        error: {
-          code: -32000,
-          message: 'Method not allowed.',
-        },
-        id: null,
-      },
-      {
-        status: 405,
-        headers: {
-          Allow: 'GET, POST, DELETE',
-        },
-      }
-    )
-  }
-
-  /**
-   * Validates session ID for non-initialization requests
-   * Returns true if the session is valid, false otherwise
-   */
-  private validateSession(ctx: Context): boolean {
-    if (this.#sessionIdGenerator === undefined) {
-      // If the sessionIdGenerator ID is not set, the session management is disabled
-      // and we don't need to validate the session ID
-      return true
-    }
-    if (!this.#initialized) {
-      // If the server has not been initialized yet, reject all requests
-      throw new HTTPException(400, {
-        res: Response.json({
-          jsonrpc: '2.0',
-          error: {
-            code: -32000,
-            message: 'Bad Request: Server not initialized',
-          },
-          id: null,
-        }),
-      })
-    }
-
-    const sessionId = ctx.req.header('mcp-session-id')
-
-    if (!sessionId) {
-      // Non-initialization requests without a session ID should return 400 Bad Request
-      throw new HTTPException(400, {
-        res: Response.json({
-          jsonrpc: '2.0',
-          error: {
-            code: -32000,
-            message: 'Bad Request: Mcp-Session-Id header is required',
-          },
-          id: null,
-        }),
-      })
-    }
-
-    if (Array.isArray(sessionId)) {
-      throw new HTTPException(400, {
-        res: Response.json({
-          jsonrpc: '2.0',
-          error: {
-            code: -32000,
-            message: 'Bad Request: Mcp-Session-Id header must be a single value',
-          },
-          id: null,
-        }),
-      })
-    }
-
-    if (sessionId !== this.sessionId) {
-      // Reject requests with invalid session ID with 404 Not Found
-      throw new HTTPException(404, {
-        res: Response.json({
-          jsonrpc: '2.0',
-          error: {
-            code: -32001,
-            message: 'Session not found',
-          },
-          id: null,
-        }),
-      })
-    }
-
-    return true
-  }
-
-  async close(): Promise<void> {
-    // Close all SSE connections
-
-    for (const { stream } of this.#streamMapping.values()) {
-      stream?.abort()
-    }
-
-    this.#streamMapping.clear()
-
-    // Clear any pending responses
-    this.#requestResponseMap.clear()
-    this.onclose?.()
-  }
-
-  async send(message: JSONRPCMessage, options?: { relatedRequestId?: RequestId }): Promise<void> {
-    let requestId = options?.relatedRequestId
-    if (isJSONRPCResponse(message) || isJSONRPCError(message)) {
-      // If the message is a response, use the request ID from the message
-      requestId = message.id
-    }
-
-    // Check if this message should be sent on the standalone SSE stream (no request ID)
-    // Ignore notifications from tools (which have relatedRequestId set)
-    // Those will be sent via dedicated response SSE streams
-    if (requestId === undefined) {
-      // For standalone SSE streams, we can only send requests and notifications
-      if (isJSONRPCResponse(message) || isJSONRPCError(message)) {
-        throw new Error(
-          'Cannot send a response on a standalone SSE stream unless resuming a previous client request'
-        )
-      }
-      const standaloneSse = this.#streamMapping.get(this.#standaloneSseStreamId)
-
-      if (standaloneSse === undefined) {
-        // The spec says the server MAY send messages on the stream, so it's ok to discard if no stream
-        return
-      }
-
-      // Generate and store event ID if event store is provided
-      let eventId: string | undefined
-      if (this.#eventStore) {
-        // Stores the event and gets the generated event ID
-        eventId = await this.#eventStore.storeEvent(this.#standaloneSseStreamId, message)
-      }
-
-      // Send the message to the standalone SSE stream
-      return standaloneSse.stream?.writeSSE({
-        id: eventId,
-        event: 'message',
-        data: JSON.stringify(message),
-      })
-    }
-
-    // Get the response for this request
-    const streamId = this.#requestToStreamMapping.get(requestId)
-    const response = this.#streamMapping.get(streamId!)
-    if (!streamId) {
-      throw new Error(`No connection established for request ID: ${String(requestId)}`)
-    }
-
-    if (!this.#enableJsonResponse) {
-      // For SSE responses, generate event ID if event store is provided
-      let eventId: string | undefined
-
-      if (this.#eventStore) {
-        eventId = await this.#eventStore.storeEvent(streamId, message)
-      }
-
-      if (response) {
-        // Write the event to the response stream
-        await response.stream?.writeSSE({
-          id: eventId,
-          event: 'message',
-          data: JSON.stringify(message),
-        })
-      }
-    }
-
-    if (isJSONRPCResponse(message) || isJSONRPCError(message)) {
-      this.#requestResponseMap.set(requestId, message)
-      const relatedIds = Array.from(this.#requestToStreamMapping.entries())
-        .filter(([, streamId]) => this.#streamMapping.get(streamId) === response)
-        .map(([id]) => id)
-
-      // Check if we have responses for all requests using this connection
-      const allResponsesReady = relatedIds.every((id) => this.#requestResponseMap.has(id))
-
-      if (allResponsesReady) {
-        if (!response) {
-          throw new Error(`No connection established for request ID: ${String(requestId)}`)
-        }
-        if (this.#enableJsonResponse) {
-          // All responses ready, send as JSON
-          if (this.sessionId !== undefined) {
-            response.ctx.header('mcp-session-id', this.sessionId)
-          }
-
-          const responses = relatedIds.map((id) => this.#requestResponseMap.get(id)!)
-
-          response.ctx.json?.(responses.length === 1 ? responses[0] : responses)
-          return
-        } else {
-          response.stream?.abort()
-        }
-        // Clean up
-        for (const id of relatedIds) {
-          this.#requestResponseMap.delete(id)
-          this.#requestToStreamMapping.delete(id)
-        }
-      }
-    }
-  }
-}
->>>>>>> bd6aad35
+export * from './auth'